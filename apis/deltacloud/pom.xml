<?xml version="1.0" encoding="UTF-8"?>
<!--

  Licensed to jclouds, Inc. (jclouds) under one or more
  contributor license agreements.  See the NOTICE file
  distributed with this work for additional information
  regarding copyright ownership.  jclouds licenses this file
  to you under the Apache License, Version 2.0 (the
  "License"); you may not use this file except in compliance
  with the License.  You may obtain a copy of the License at

    http://www.apache.org/licenses/LICENSE-2.0

  Unless required by applicable law or agreed to in writing,
  software distributed under the License is distributed on an
  "AS IS" BASIS, WITHOUT WARRANTIES OR CONDITIONS OF ANY
  KIND, either express or implied.  See the License for the
  specific language governing permissions and limitations
  under the License.

-->
<project xmlns="http://maven.apache.org/POM/4.0.0" xmlns:xsi="http://www.w3.org/2001/XMLSchema-instance" xsi:schemaLocation="http://maven.apache.org/POM/4.0.0 http://maven.apache.org/maven-v4_0_0.xsd">
  <modelVersion>4.0.0</modelVersion>
  <parent>
    <groupId>org.jclouds</groupId>
    <artifactId>jclouds-project</artifactId>
    <version>1.5.0-SNAPSHOT</version>
    <relativePath>../../project/pom.xml</relativePath>
  </parent>
  <groupId>org.jclouds.api</groupId>
  <artifactId>deltacloud</artifactId>
  <name>jclouds deltacloud core</name>
  <description>jclouds components to access deltacloud</description>
  <packaging>bundle</packaging>
  
  <!-- bootstrapping: need to fetch the project POM -->
  <repositories>
    <repository>
      <id>sonatype-nexus-snapshots</id>
      <url>https://oss.sonatype.org/content/repositories/snapshots</url>
      <releases>
        <enabled>false</enabled>
      </releases>
      <snapshots>
        <enabled>true</enabled>
      </snapshots>
    </repository>  
  </repositories>
  
  <properties>
    <test.deltacloud.endpoint>http://localhost:3001/api</test.deltacloud.endpoint>
    <test.deltacloud.api-version>0.3.0</test.deltacloud.api-version>
    <test.deltacloud.build-version />
    <test.deltacloud.identity>mockuser</test.deltacloud.identity>
    <test.deltacloud.credential>mockpassword</test.deltacloud.credential>
<<<<<<< HEAD
    <test.deltacloud.image-id />
    <test.deltacloud.image.login-user />
    <test.deltacloud.image.authenticate-sudo />
=======
    <test.deltacloud.image-id></test.deltacloud.image-id>
    <test.deltacloud.image.login-user></test.deltacloud.image.login-user>
    <test.deltacloud.image.authenticate-sudo></test.deltacloud.image.authenticate-sudo>

    <jclouds.osgi.export>org.jclouds.deltacloud*;version="${project.version}"</jclouds.osgi.export>
    <jclouds.osgi.import>
      org.jclouds.compute.internal;version="${project.version}",
      org.jclouds.rest.internal;version="${project.version}",
      org.jclouds*;version="${project.version}",
      *
    </jclouds.osgi.import>
>>>>>>> 6bd8f154
  </properties>
  <dependencies>
    <dependency>
      <groupId>org.jclouds</groupId>
      <artifactId>jclouds-compute</artifactId>
      <version>${project.version}</version>
    </dependency>
    <dependency>
      <groupId>org.jclouds</groupId>
      <artifactId>jclouds-core</artifactId>
      <version>${project.version}</version>
      <type>test-jar</type>
      <scope>test</scope>
    </dependency>
    <dependency>
      <groupId>org.jclouds</groupId>
      <artifactId>jclouds-compute</artifactId>
      <version>${project.version}</version>
      <type>test-jar</type>
      <scope>test</scope>
    </dependency>
    <dependency>
      <groupId>org.jclouds.driver</groupId>
      <artifactId>jclouds-sshj</artifactId>
      <version>${project.version}</version>
      <scope>test</scope>
    </dependency>
    <dependency>
      <groupId>org.jclouds.driver</groupId>
      <artifactId>jclouds-log4j</artifactId>
      <version>${project.version}</version>
      <scope>test</scope>
    </dependency>
  </dependencies>
  <profiles>
    <profile>
      <id>live</id>
      <build>
        <plugins>
          <plugin>
            <groupId>org.apache.maven.plugins</groupId>
            <artifactId>maven-surefire-plugin</artifactId>
            <executions>
              <execution>
                <id>integration</id>
                <phase>integration-test</phase>
                <goals>
                  <goal>test</goal>
                </goals>
                <configuration>
                  <systemPropertyVariables>
                    <test.deltacloud.endpoint>${test.deltacloud.endpoint}</test.deltacloud.endpoint>
                    <test.deltacloud.api-version>${test.deltacloud.api-version}</test.deltacloud.api-version>
                    <test.deltacloud.build-version>${test.deltacloud.build-version}</test.deltacloud.build-version>
                    <test.deltacloud.identity>${test.deltacloud.identity}</test.deltacloud.identity>
                    <test.deltacloud.credential>${test.deltacloud.credential}</test.deltacloud.credential>
                    <test.deltacloud.image-id>${test.deltacloud.image-id}</test.deltacloud.image-id>
                    <test.deltacloud.image.login-user>${test.deltacloud.image.login-user}</test.deltacloud.image.login-user>
                    <test.deltacloud.image.authenticate-sudo>${test.deltacloud.image.authenticate-sudo}</test.deltacloud.image.authenticate-sudo>
                  </systemPropertyVariables>
                </configuration>
              </execution>
            </executions>
          </plugin>
        </plugins>
      </build>
    </profile>
  </profiles>

</project><|MERGE_RESOLUTION|>--- conflicted
+++ resolved
@@ -50,14 +50,9 @@
   <properties>
     <test.deltacloud.endpoint>http://localhost:3001/api</test.deltacloud.endpoint>
     <test.deltacloud.api-version>0.3.0</test.deltacloud.api-version>
-    <test.deltacloud.build-version />
+    <test.deltacloud.build-version></test.deltacloud.build-version>
     <test.deltacloud.identity>mockuser</test.deltacloud.identity>
     <test.deltacloud.credential>mockpassword</test.deltacloud.credential>
-<<<<<<< HEAD
-    <test.deltacloud.image-id />
-    <test.deltacloud.image.login-user />
-    <test.deltacloud.image.authenticate-sudo />
-=======
     <test.deltacloud.image-id></test.deltacloud.image-id>
     <test.deltacloud.image.login-user></test.deltacloud.image.login-user>
     <test.deltacloud.image.authenticate-sudo></test.deltacloud.image.authenticate-sudo>
@@ -69,7 +64,6 @@
       org.jclouds*;version="${project.version}",
       *
     </jclouds.osgi.import>
->>>>>>> 6bd8f154
   </properties>
   <dependencies>
     <dependency>
