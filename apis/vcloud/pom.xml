<?xml version="1.0" encoding="UTF-8"?>
<!--

  Licensed to jclouds, Inc. (jclouds) under one or more
  contributor license agreements.  See the NOTICE file
  distributed with this work for additional information
  regarding copyright ownership.  jclouds licenses this file
  to you under the Apache License, Version 2.0 (the
  "License"); you may not use this file except in compliance
  with the License.  You may obtain a copy of the License at

    http://www.apache.org/licenses/LICENSE-2.0

  Unless required by applicable law or agreed to in writing,
  software distributed under the License is distributed on an
  "AS IS" BASIS, WITHOUT WARRANTIES OR CONDITIONS OF ANY
  KIND, either express or implied.  See the License for the
  specific language governing permissions and limitations
  under the License.

-->
<project xmlns="http://maven.apache.org/POM/4.0.0" xmlns:xsi="http://www.w3.org/2001/XMLSchema-instance" xsi:schemaLocation="http://maven.apache.org/POM/4.0.0 http://maven.apache.org/maven-v4_0_0.xsd">
  <modelVersion>4.0.0</modelVersion>
  <parent>
    <groupId>org.jclouds</groupId>
    <artifactId>jclouds-project</artifactId>
    <version>1.5.0-SNAPSHOT</version>
    <relativePath>../../project/pom.xml</relativePath>
  </parent>
  <groupId>org.jclouds.api</groupId>
  <artifactId>vcloud</artifactId>
  <name>jcloud vcloud api</name>
  <description>jclouds components to access an implementation of VMWare vCloud</description>
  <packaging>bundle</packaging>

  <properties>
    <test.vcloud.endpoint>FIXME</test.vcloud.endpoint>
    <test.vcloud.api-version>1.0</test.vcloud.api-version>
    <test.vcloud.build-version />
    <test.vcloud.identity>FIXME</test.vcloud.identity>
    <test.vcloud.credential>FIXME</test.vcloud.credential>
<<<<<<< HEAD
    <test.vcloud.image-id />
    <test.vcloud.image.login-user />
    <test.vcloud.image.authenticate-sudo />
=======
    <test.vcloud.image-id></test.vcloud.image-id>
    <test.vcloud.image.login-user></test.vcloud.image.login-user>
    <test.vcloud.image.authenticate-sudo></test.vcloud.image.authenticate-sudo>

    <jclouds.osgi.export>org.jclouds.vcloud*;version="${project.version}"</jclouds.osgi.export>
    <jclouds.osgi.import>
      org.jclouds.compute.internal;version="${project.version}",
      org.jclouds.rest.internal;version="${project.version}",
      org.jclouds*;version="${project.version}",
      *
    </jclouds.osgi.import>
>>>>>>> 6bd8f154
  </properties>

  <dependencies>
    <dependency>
      <groupId>com.jamesmurty.utils</groupId>
      <artifactId>java-xmlbuilder</artifactId>
      <version>0.4</version>
    </dependency>
    <dependency>
      <groupId>org.jclouds</groupId>
      <artifactId>jclouds-core</artifactId>
      <version>${project.version}</version>
    </dependency>
    <dependency>
      <groupId>org.jclouds</groupId>
      <artifactId>jclouds-core</artifactId>
      <version>${project.version}</version>
      <type>test-jar</type>
      <scope>test</scope>
    </dependency>
    <dependency>
      <groupId>org.jclouds</groupId>
      <artifactId>jclouds-compute</artifactId>
      <version>${project.version}</version>
    </dependency>
    <dependency>
      <groupId>org.jclouds</groupId>
      <artifactId>jclouds-compute</artifactId>
      <version>${project.version}</version>
      <type>test-jar</type>
      <scope>test</scope>
    </dependency>
    <dependency>
      <groupId>org.jclouds.driver</groupId>
      <artifactId>jclouds-sshj</artifactId>
      <version>${project.version}</version>
      <scope>test</scope>
    </dependency>
    <dependency>
      <groupId>org.jclouds.driver</groupId>
      <artifactId>jclouds-log4j</artifactId>
      <version>${project.version}</version>
      <scope>test</scope>
    </dependency>
  </dependencies>

  <profiles>
    <profile>
      <id>live</id>
      <build>
        <plugins>
          <plugin>
            <groupId>org.apache.maven.plugins</groupId>
            <artifactId>maven-surefire-plugin</artifactId>
            <executions>
              <execution>
                <id>integration</id>
                <phase>integration-test</phase>
                <goals>
                  <goal>test</goal>
                </goals>
                <configuration>
                  <systemPropertyVariables>
                    <test.vcloud.endpoint>${test.vcloud.endpoint}</test.vcloud.endpoint>
                    <test.vcloud.api-version>${test.vcloud.api-version}</test.vcloud.api-version>
                    <test.vcloud.build-version>${test.vcloud.build-version}</test.vcloud.build-version>
                    <test.vcloud.identity>${test.vcloud.identity}</test.vcloud.identity>
                    <test.vcloud.credential>${test.vcloud.credential}</test.vcloud.credential>
                    <test.vcloud.image-id>${test.vcloud.image-id}</test.vcloud.image-id>
                    <test.vcloud.image.login-user>${test.vcloud.image.login-user}</test.vcloud.image.login-user>
                    <test.vcloud.image.authenticate-sudo>${test.vcloud.image.authenticate-sudo}</test.vcloud.image.authenticate-sudo>
                  </systemPropertyVariables>
                </configuration>
              </execution>
            </executions>
          </plugin>
        </plugins>
      </build>
    </profile>
  </profiles>


</project><|MERGE_RESOLUTION|>--- conflicted
+++ resolved
@@ -36,14 +36,9 @@
   <properties>
     <test.vcloud.endpoint>FIXME</test.vcloud.endpoint>
     <test.vcloud.api-version>1.0</test.vcloud.api-version>
-    <test.vcloud.build-version />
+    <test.vcloud.build-version></test.vcloud.build-version>
     <test.vcloud.identity>FIXME</test.vcloud.identity>
     <test.vcloud.credential>FIXME</test.vcloud.credential>
-<<<<<<< HEAD
-    <test.vcloud.image-id />
-    <test.vcloud.image.login-user />
-    <test.vcloud.image.authenticate-sudo />
-=======
     <test.vcloud.image-id></test.vcloud.image-id>
     <test.vcloud.image.login-user></test.vcloud.image.login-user>
     <test.vcloud.image.authenticate-sudo></test.vcloud.image.authenticate-sudo>
@@ -55,7 +50,6 @@
       org.jclouds*;version="${project.version}",
       *
     </jclouds.osgi.import>
->>>>>>> 6bd8f154
   </properties>
 
   <dependencies>
