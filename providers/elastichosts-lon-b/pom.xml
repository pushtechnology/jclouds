<?xml version="1.0" encoding="UTF-8"?>
<!--

    Licensed to jclouds, Inc. (jclouds) under one or more
    contributor license agreements.  See the NOTICE file
    distributed with this work for additional information
    regarding copyright ownership.  jclouds licenses this file
    to you under the Apache License, Version 2.0 (the
    "License"); you may not use this file except in compliance
    with the License.  You may obtain a copy of the License at

      http://www.apache.org/licenses/LICENSE-2.0

    Unless required by applicable law or agreed to in writing,
    software distributed under the License is distributed on an
    "AS IS" BASIS, WITHOUT WARRANTIES OR CONDITIONS OF ANY
    KIND, either express or implied.  See the License for the
    specific language governing permissions and limitations
    under the License.

-->
<project xmlns="http://maven.apache.org/POM/4.0.0" xmlns:xsi="http://www.w3.org/2001/XMLSchema-instance" xsi:schemaLocation="http://maven.apache.org/POM/4.0.0 http://maven.apache.org/maven-v4_0_0.xsd">
    <modelVersion>4.0.0</modelVersion>
    <parent>
        <groupId>org.jclouds</groupId>
        <artifactId>jclouds-project</artifactId>
        <version>1.5.0-SNAPSHOT</version>
        <relativePath>../../project/pom.xml</relativePath>
    </parent>
    <groupId>org.jclouds.provider</groupId>
    <artifactId>elastichosts-lon-b</artifactId>
    <name>jclouds ElasticHosts BlueSquare London provider</name>
    <description>ElasticHosts implementation targeted to BlueSquare London</description>
    <packaging>bundle</packaging>

    <properties>
        <test.elastichosts-lon-b.endpoint>https://api.lon-b.elastichosts.com</test.elastichosts-lon-b.endpoint>
        <test.elastichosts-lon-b.api-version>2.0</test.elastichosts-lon-b.api-version>
        <test.elastichosts-lon-b.build-version />
        <test.elastichosts-lon-b.identity>FIXME_IDENTITY</test.elastichosts-lon-b.identity>
        <test.elastichosts-lon-b.credential>FIXME_CREDENTIAL</test.elastichosts-lon-b.credential>
<<<<<<< HEAD
        <test.elastichosts-lon-b.image-id />
=======
        <test.elastichosts-lon-b.image-id></test.elastichosts-lon-b.image-id>

        <jclouds.osgi.export>org.jclouds.elastichosts*;version="${project.version}"</jclouds.osgi.export>
        <jclouds.osgi.import>
          org.jclouds.compute.internal;version="${project.version}",
          org.jclouds.rest.internal;version="${project.version}",
          org.jclouds*;version="${project.version}",
          *
        </jclouds.osgi.import>
>>>>>>> 6bd8f154
    </properties>

    <dependencies>
        <dependency>
            <groupId>org.jclouds.api</groupId>
            <artifactId>elasticstack</artifactId>
            <version>${project.version}</version>
        </dependency>
        <dependency>
            <groupId>org.jclouds.api</groupId>
            <artifactId>elasticstack</artifactId>
            <version>${project.version}</version>
            <type>test-jar</type>
            <scope>test</scope>
        </dependency>
        <dependency>
            <groupId>org.jclouds</groupId>
            <artifactId>jclouds-core</artifactId>
            <version>${project.version}</version>
            <type>test-jar</type>
            <scope>test</scope>
        </dependency>
        <dependency>
            <groupId>org.jclouds</groupId>
            <artifactId>jclouds-compute</artifactId>
            <version>${project.version}</version>
            <type>test-jar</type>
            <scope>test</scope>
        </dependency>
        <dependency>
            <groupId>org.jclouds.driver</groupId>
            <artifactId>jclouds-log4j</artifactId>
            <version>${project.version}</version>
            <scope>test</scope>
        </dependency>
        <dependency>
            <groupId>org.jclouds.driver</groupId>
            <artifactId>jclouds-sshj</artifactId>
            <version>${project.version}</version>
            <scope>test</scope>
        </dependency>
    </dependencies>

    <profiles>
        <profile>
            <id>live</id>
            <build>
                <plugins>
                    <plugin>
                        <groupId>org.apache.maven.plugins</groupId>
                        <artifactId>maven-surefire-plugin</artifactId>
                        <executions>
                            <execution>
                                <id>integration</id>
                                <phase>integration-test</phase>
                                <goals>
                                    <goal>test</goal>
                                </goals>
                                <configuration>
                                    <systemPropertyVariables>
                                        <test.elastichosts-lon-b.endpoint>${test.elastichosts-lon-b.endpoint}</test.elastichosts-lon-b.endpoint>
                                        <test.elastichosts-lon-b.api-version>${test.elastichosts-lon-b.api-version}</test.elastichosts-lon-b.api-version>
                                        <test.elastichosts-lon-b.build-version>${test.elastichosts-lon-b.build-version}</test.elastichosts-lon-b.build-version>
                                        <test.elastichosts-lon-b.identity>${test.elastichosts-lon-b.identity}</test.elastichosts-lon-b.identity>
                                        <test.elastichosts-lon-b.credential>${test.elastichosts-lon-b.credential}</test.elastichosts-lon-b.credential>
                                        <test.elastichosts-lon-b.image-id>${test.elastichosts-lon-b.image-id}</test.elastichosts-lon-b.image-id>
                                    </systemPropertyVariables>
                                </configuration>
                            </execution>
                        </executions>
                    </plugin>
                </plugins>
            </build>
        </profile>
    </profiles>


</project>
<|MERGE_RESOLUTION|>--- conflicted
+++ resolved
@@ -36,12 +36,9 @@
     <properties>
         <test.elastichosts-lon-b.endpoint>https://api.lon-b.elastichosts.com</test.elastichosts-lon-b.endpoint>
         <test.elastichosts-lon-b.api-version>2.0</test.elastichosts-lon-b.api-version>
-        <test.elastichosts-lon-b.build-version />
+        <test.elastichosts-lon-b.build-version></test.elastichosts-lon-b.build-version>
         <test.elastichosts-lon-b.identity>FIXME_IDENTITY</test.elastichosts-lon-b.identity>
         <test.elastichosts-lon-b.credential>FIXME_CREDENTIAL</test.elastichosts-lon-b.credential>
-<<<<<<< HEAD
-        <test.elastichosts-lon-b.image-id />
-=======
         <test.elastichosts-lon-b.image-id></test.elastichosts-lon-b.image-id>
 
         <jclouds.osgi.export>org.jclouds.elastichosts*;version="${project.version}"</jclouds.osgi.export>
@@ -51,7 +48,6 @@
           org.jclouds*;version="${project.version}",
           *
         </jclouds.osgi.import>
->>>>>>> 6bd8f154
     </properties>
 
     <dependencies>
